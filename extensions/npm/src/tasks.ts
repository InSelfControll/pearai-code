--- conflicted
+++ resolved
@@ -158,15 +158,9 @@
 	}
 	try {
 		for (const folder of folders) {
-<<<<<<< HEAD
-			if (isAutoDetectionEnabled(folder)) {
+			if (isAutoDetectionEnabled(folder) && !excludeRegex.test(Utils.basename(folder.uri))) {
 				const relativePattern = new RelativePattern(folder, '**/package.json');
 				const paths = await workspace.findFiles(relativePattern, '**/node_modules/**');
-=======
-			if (isAutoDetectionEnabled(folder) && !excludeRegex.test(Utils.basename(folder.uri))) {
-				let relativePattern = new RelativePattern(folder, '**/package.json');
-				let paths = await workspace.findFiles(relativePattern, '**/node_modules/**');
->>>>>>> 54ae4d8c
 				if (paths.length > 0) {
 					return true;
 				}
@@ -190,15 +184,9 @@
 	}
 	try {
 		for (const folder of folders) {
-<<<<<<< HEAD
-			if (isAutoDetectionEnabled(folder)) {
+			if (isAutoDetectionEnabled(folder) && !excludeRegex.test(Utils.basename(folder.uri))) {
 				const relativePattern = new RelativePattern(folder, '**/package.json');
 				const paths = await workspace.findFiles(relativePattern, '**/{node_modules,.vscode-test}/**');
-=======
-			if (isAutoDetectionEnabled(folder) && !excludeRegex.test(Utils.basename(folder.uri))) {
-				let relativePattern = new RelativePattern(folder, '**/package.json');
-				let paths = await workspace.findFiles(relativePattern, '**/{node_modules,.vscode-test}/**');
->>>>>>> 54ae4d8c
 				for (const path of paths) {
 					if (!isExcluded(folder, path) && !visitedPackageJsonFiles.has(path.fsPath)) {
 						const tasks = await provideNpmScriptsForFolder(context, path, showWarning);
@@ -220,16 +208,11 @@
 	const folderTasks: IFolderTaskItem[] = [];
 
 	try {
-<<<<<<< HEAD
+		if (excludeRegex.test(Utils.basename(folder))) {
+			return folderTasks;
+		}
 		const relativePattern = new RelativePattern(folder.fsPath, '**/package.json');
 		const paths = await workspace.findFiles(relativePattern, '**/node_modules/**');
-=======
-		if (excludeRegex.test(Utils.basename(folder))) {
-			return folderTasks;
-		}
-		let relativePattern = new RelativePattern(folder.fsPath, '**/package.json');
-		let paths = await workspace.findFiles(relativePattern, '**/node_modules/**');
->>>>>>> 54ae4d8c
 
 		const visitedPackageJsonFiles: Set<string> = new Set();
 		for (const path of paths) {
