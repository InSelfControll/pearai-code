/*---------------------------------------------------------------------------------------------
 *  Copyright (c) Microsoft Corporation. All rights reserved.
 *  Licensed under the MIT License. See License.txt in the project root for license information.
 *--------------------------------------------------------------------------------------------*/

import * as nls from 'vs/nls';
import * as dom from 'vs/base/browser/dom';
import { IViewletViewOptions } from 'vs/workbench/browser/parts/views/viewsViewlet';
import { normalize, isAbsolute, sep } from 'vs/base/common/paths';
import { IViewletPanelOptions, ViewletPanel } from 'vs/workbench/browser/parts/views/panelViewlet';
import { IContextMenuService } from 'vs/platform/contextview/browser/contextView';
import { IKeybindingService } from 'vs/platform/keybinding/common/keybinding';
import { IInstantiationService } from 'vs/platform/instantiation/common/instantiation';
import { IConfigurationService } from 'vs/platform/configuration/common/configuration';
import { renderViewTree } from 'vs/workbench/parts/debug/browser/baseDebugView';
import { IDebugSession, IDebugService, IDebugModel, CONTEXT_LOADED_SCRIPTS_ITEM_TYPE } from 'vs/workbench/parts/debug/common/debug';
import { Source } from 'vs/workbench/parts/debug/common/debugSource';
import { IWorkspaceContextService, IWorkspaceFolder } from 'vs/platform/workspace/common/workspace';
import { IContextKey, IContextKeyService } from 'vs/platform/contextkey/common/contextkey';
import { IEnvironmentService } from 'vs/platform/environment/common/environment';
import { tildify } from 'vs/base/common/labels';
import { isWindows } from 'vs/base/common/platform';
import { URI } from 'vs/base/common/uri';
import { ltrim } from 'vs/base/common/strings';
import { RunOnceScheduler } from 'vs/base/common/async';
import { ResourceLabel, IResourceLabel, IResourceLabelOptions } from 'vs/workbench/browser/labels';
import { FileKind } from 'vs/platform/files/common/files';
<<<<<<< HEAD
import { IDataSource } from 'vs/base/browser/ui/tree/dataTree';
import { IListVirtualDelegate } from 'vs/base/browser/ui/list/list';
import { ITreeRenderer, ITreeNode } from 'vs/base/browser/ui/tree/tree';
import { IAccessibilityProvider } from 'vs/base/browser/ui/list/listWidget';
import { IEditorService } from 'vs/workbench/services/editor/common/editorService';
import { WorkbenchDataTree, IListService, TreeResourceNavigator2 } from 'vs/platform/list/browser/listService';
import { IThemeService } from 'vs/platform/theme/common/themeService';
=======
import { DebugContentProvider } from 'vs/workbench/parts/debug/browser/debugContentProvider';
>>>>>>> 9b6928ca

const SMART = true;

type LoadedScriptsItem = BaseTreeItem;

class BaseTreeItem {

	private _showedMoreThanOne: boolean;
	private _children: { [key: string]: BaseTreeItem; };
	private _source: Source;

	constructor(private _parent: BaseTreeItem, private _label: string) {
		this._children = {};
		this._showedMoreThanOne = false;
	}

	getSession(): IDebugSession {
		if (this._parent) {
			return this._parent.getSession();
		}
		return undefined;
	}

	setSource(session: IDebugSession, source: Source): void {
		this._source = source;
		this._children = {};
		if (source.raw && source.raw.sources) {
			for (const src of source.raw.sources) {
				const s = new BaseTreeItem(this, src.name);
				this._children[src.path] = s;
				const ss = session.getSource(src);
				s.setSource(session, ss);
			}
		}
	}

	createIfNeeded<T extends BaseTreeItem>(key: string, factory: (parent: BaseTreeItem, label: string) => T): T {
		let child = <T>this._children[key];
		if (!child) {
			child = factory(this, key);
			this._children[key] = child;
		}
		return child;
	}

	getChild(key: string): BaseTreeItem {
		return this._children[key];
	}

	remove(key: string): void {
		delete this._children[key];
	}

	removeFromParent(): void {
		if (this._parent) {
			this._parent.remove(this._label);
			if (Object.keys(this._parent._children).length === 0) {
				this._parent.removeFromParent();
			}
		}
	}

	getTemplateId(): string {
		return 'id';
	}

	// a dynamic ID based on the parent chain; required for reparenting (see #55448)
	getId(): string {
		const parent = this.getParent();
		return parent ? `${parent.getId()}/${this._label}` : this._label;
	}

	// skips intermediate single-child nodes
	getParent(): BaseTreeItem {
		if (this._parent) {
			if (this._parent.isSkipped()) {
				return this._parent.getParent();
			}
			return this._parent;
		}
		return undefined;
	}

	isSkipped(): boolean {
		if (this._parent) {
			if (this._parent.oneChild()) {
				return true;	// skipped if I'm the only child of my parents
			}
			return false;
		}
		return true;	// roots are never skipped
	}

	// skips intermediate single-child nodes
	hasChildren(): boolean {
		const child = this.oneChild();
		if (child) {
			return child.hasChildren();
		}
		return Object.keys(this._children).length > 0;
	}

	// skips intermediate single-child nodes
	getChildren(): Promise<BaseTreeItem[]> {
		const child = this.oneChild();
		if (child) {
			return child.getChildren();
		}
		const array = Object.keys(this._children).map(key => this._children[key]);
		return Promise.resolve(array.sort((a, b) => this.compare(a, b)));
	}

	// skips intermediate single-child nodes
	getLabel(separateRootFolder = true) {
		const child = this.oneChild();
		if (child) {
			const sep = (this instanceof RootFolderTreeItem && separateRootFolder) ? ' • ' : '/';
			return `${this._label}${sep}${child.getLabel()}`;
		}
		return this._label;
	}

	// skips intermediate single-child nodes
	getHoverLabel(): string {
		if (this._source && this._parent && this._parent._source) {
			return this._source.raw.path || this._source.raw.name;
		}
		let label = this.getLabel(false);
		const parent = this.getParent();
		if (parent) {
			const hover = parent.getHoverLabel();
			if (hover) {
				return `${hover}/${label}`;
			}
		}
		return label;
	}

	// skips intermediate single-child nodes
	getSource(): Source {
		const child = this.oneChild();
		if (child) {
			return child.getSource();
		}
		return this._source;
	}

	protected compare(a: BaseTreeItem, b: BaseTreeItem): number {
		if (a._label && b._label) {
			return a._label.localeCompare(b._label);
		}
		return 0;
	}

	private oneChild(): BaseTreeItem {
		if (SMART && !this._source && !this._showedMoreThanOne && !(this instanceof RootFolderTreeItem) && !(this instanceof SessionTreeItem)) {
			const keys = Object.keys(this._children);
			if (keys.length === 1) {
				return this._children[keys[0]];
			}
			// if a node had more than one child once, it will never be skipped again
			if (keys.length > 1) {
				this._showedMoreThanOne = true;
			}
		}
		return undefined;
	}
}

class RootFolderTreeItem extends BaseTreeItem {

	constructor(parent: BaseTreeItem, public folder: IWorkspaceFolder) {
		super(parent, folder.name);
	}
}

class RootTreeItem extends BaseTreeItem {

	constructor(private _debugModel: IDebugModel, private _environmentService: IEnvironmentService, private _contextService: IWorkspaceContextService) {
		super(undefined, 'Root');
		this._debugModel.getSessions().forEach(session => {
			this.add(session);
		});
	}

	add(session: IDebugSession): SessionTreeItem {
		return this.createIfNeeded(session.getId(), () => new SessionTreeItem(this, session, this._environmentService, this._contextService));
	}

	find(session: IDebugSession): SessionTreeItem {
		return <SessionTreeItem>this.getChild(session.getId());
	}
}

class SessionTreeItem extends BaseTreeItem {

	private static URL_REGEXP = /^(https?:\/\/[^/]+)(\/.*)$/;

	private _session: IDebugSession;
	private _initialized: boolean;
	private _map: Map<string, BaseTreeItem>;

	constructor(parent: BaseTreeItem, session: IDebugSession, private _environmentService: IEnvironmentService, private rootProvider: IWorkspaceContextService) {
		super(parent, session.getLabel());
		this._initialized = false;
		this._session = session;
		this._map = new Map();
	}

	getSession(): IDebugSession {
		return this._session;
	}

	getHoverLabel(): string {
		return undefined;
	}

	hasChildren(): boolean {
		return true;
	}

	getChildren(): Promise<BaseTreeItem[]> {

		if (!this._initialized) {
			this._initialized = true;
			return this._session.getLoadedSources().then(paths => {
				paths.forEach(path => this.addPath(path));
				return super.getChildren();
			});
		}

		return super.getChildren();
	}

	protected compare(a: BaseTreeItem, b: BaseTreeItem): number {
		const acat = this.category(a);
		const bcat = this.category(b);
		if (acat !== bcat) {
			return acat - bcat;
		}
		return super.compare(a, b);
	}

	private category(item: BaseTreeItem): number {

		// workspace scripts come at the beginning in "folder" order
		if (item instanceof RootFolderTreeItem) {
			return item.folder.index;
		}

		// <...> come at the very end
		const l = item.getLabel();
		if (l && /^<.+>$/.test(l)) {
			return 1000;
		}

		// everything else in between
		return 999;
	}

	addPath(source: Source): void {

		let folder: IWorkspaceFolder;
		let url: string;

		let path = source.raw.path;

		const match = SessionTreeItem.URL_REGEXP.exec(path);
		if (match && match.length === 3) {
			url = match[1];
			path = decodeURI(match[2]);
		} else {
			if (isAbsolute(path)) {
				const resource = URI.file(path);

				// return early if we can resolve a relative path label from the root folder
				folder = this.rootProvider ? this.rootProvider.getWorkspaceFolder(resource) : null;
				if (folder) {
					// strip off the root folder path
					path = normalize(ltrim(resource.path.substr(folder.uri.path.length), sep), true);
					const hasMultipleRoots = this.rootProvider.getWorkspace().folders.length > 1;
					if (hasMultipleRoots) {
						path = '/' + path;
					} else {
						// don't show root folder
						folder = undefined;
					}
				} else {
					// on unix try to tildify absolute paths
					path = normalize(path, true);
					if (!isWindows) {
						path = tildify(path, this._environmentService.userHome);
					}
				}
			}
		}

		let leaf: BaseTreeItem = this;
		path.split(/[\/\\]/).forEach((segment, i) => {
			if (i === 0 && folder) {
				leaf = leaf.createIfNeeded(folder.name, parent => new RootFolderTreeItem(parent, folder));
			} else if (i === 0 && url) {
				leaf = leaf.createIfNeeded(url, parent => new BaseTreeItem(parent, url));
			} else {
				leaf = leaf.createIfNeeded(segment, parent => new BaseTreeItem(parent, segment));
			}
		});

		leaf.setSource(this._session, source);
		this._map.set(source.raw.path, leaf);
	}

	removePath(source: Source): boolean {
		const leaf = this._map.get(source.raw.path);
		if (leaf) {
			leaf.removeFromParent();
			return true;
		}
		return false;
	}
}

export class LoadedScriptsView extends ViewletPanel {

	private treeContainer: HTMLElement;
	private loadedScriptsItemType: IContextKey<string>;
	private tree: WorkbenchDataTree<any>;
	private changeScheduler: RunOnceScheduler;
	private treeNeedsRefreshOnVisible: boolean;

	constructor(
		options: IViewletViewOptions,
		@IContextMenuService contextMenuService: IContextMenuService,
		@IKeybindingService keybindingService: IKeybindingService,
		@IInstantiationService private instantiationService: IInstantiationService,
		@IConfigurationService configurationService: IConfigurationService,
		@IEditorService private editorService: IEditorService,
		@IContextKeyService private contextKeyService: IContextKeyService,
		@IWorkspaceContextService private contextService: IWorkspaceContextService,
		@IEnvironmentService private environmentService: IEnvironmentService,
		@IDebugService private debugService: IDebugService,
		@IListService private listService: IListService,
		@IThemeService private themeService: IThemeService
	) {
		super({ ...(options as IViewletPanelOptions), ariaHeaderLabel: nls.localize('loadedScriptsSection', "Loaded Scripts Section") }, keybindingService, contextMenuService, configurationService);
		this.loadedScriptsItemType = CONTEXT_LOADED_SCRIPTS_ITEM_TYPE.bindTo(contextKeyService);
	}

	renderBody(container: HTMLElement): void {
		dom.addClass(container, 'debug-loaded-scripts');
		dom.addClass(container, 'show-file-icons');

		this.treeContainer = renderViewTree(container);

		const root = new RootTreeItem(this.debugService.getModel(), this.environmentService, this.contextService);

		this.tree = new WorkbenchDataTree(this.treeContainer, new LoadedScriptsDelegate(),
			[
				this.instantiationService.createInstance(LoadedScriptsRenderer)
			],
			new LoadedScriptsDataSource(root),
			{
				accessibilityProvider: new LoadedSciptsAccessibilityProvider(),
				ariaLabel: nls.localize({ comment: ['Debug is a noun in this context, not a verb.'], key: 'loadedScriptsAriaLabel' }, "Debug Loaded Scripts"),
				identityProvider: element => element.getId()
			},
			this.contextKeyService, this.listService, this.themeService, this.configurationService
		);

		this.changeScheduler = new RunOnceScheduler(() => {
			this.treeNeedsRefreshOnVisible = false;
			if (this.tree) {
				this.tree.refresh(null);
			}
		}, 300);
		this.disposables.push(this.changeScheduler);

		const loadedScriptsNavigator = new TreeResourceNavigator2(this.tree);
		this.disposables.push(loadedScriptsNavigator);
		this.disposables.push(loadedScriptsNavigator.openResource(e => {
			if (e.element instanceof BaseTreeItem) {
				const source = e.element.getSource();
				if (source && source.available) {
					const nullRange = { startLineNumber: 0, startColumn: 0, endLineNumber: 0, endColumn: 0 };
					source.openInEditor(this.editorService, nullRange, e.editorOptions.preserveFocus, e.sideBySide, e.editorOptions.pinned);
				}
			}
		}));

		this.disposables.push(this.tree.onDidChangeFocus(() => {
			const focus = this.tree.getFocus();
			if (focus instanceof SessionTreeItem) {
				this.loadedScriptsItemType.set('session');
			} else {
				this.loadedScriptsItemType.reset();
			}
		}));

		const registerLoadedSourceListener = (session: IDebugSession) => {
			this.disposables.push(session.onDidLoadedSource(event => {
				let sessionRoot: SessionTreeItem;
				switch (event.reason) {
					case 'new':
					case 'changed':
						sessionRoot = root.add(session);
						sessionRoot.addPath(event.source);
<<<<<<< HEAD
						if (this.isVisible) {
							this.changeScheduler.schedule();
						} else {
							this.treeNeedsRefreshOnVisible = true;
=======
						nextRefreshIsRecursive = true;
						refreshScheduler.schedule();
						if (event.reason === 'changed') {
							DebugContentProvider.refreshDebugContent(event.source.uri);
>>>>>>> 9b6928ca
						}
						break;
					case 'removed':
						sessionRoot = root.find(session);
						if (sessionRoot && sessionRoot.removePath(event.source)) {
							if (this.isVisible) {
								this.changeScheduler.schedule();
							} else {
								this.treeNeedsRefreshOnVisible = true;
							}
						}
						break;
				}
			}));
		};

		this.disposables.push(this.debugService.onDidNewSession(registerLoadedSourceListener));
		this.debugService.getModel().getSessions().forEach(registerLoadedSourceListener);

		this.disposables.push(this.debugService.onDidEndSession(session => {
			root.remove(session.getId());
			this.changeScheduler.schedule();
		}));

		this.changeScheduler.schedule(0);
	}

	layoutBody(size: number): void {
		this.tree.layout(size);
	}

	setExpanded(expanded: boolean): void {
		super.setExpanded(expanded);
		if (expanded && this.treeNeedsRefreshOnVisible) {
			this.changeScheduler.schedule();
		}
	}

	setVisible(visible: boolean): void {
		super.setVisible(visible);
		if (visible && this.treeNeedsRefreshOnVisible) {
			this.changeScheduler.schedule();
		}
	}

	/*
	private tryToExpand(element: LoadedScriptsItem): void {
		try {
			this.tree.expand(element);
		} catch (e) { }
	}
	*/

	dispose(): void {
		this.tree = undefined;
		super.dispose();
	}
}

class LoadedScriptsDelegate implements IListVirtualDelegate<LoadedScriptsItem> {

	getHeight(element: LoadedScriptsItem): number {
		return 22;
	}

	getTemplateId(element: LoadedScriptsItem): string {
		if (element instanceof BaseTreeItem) {
			return LoadedScriptsRenderer.ID;
		}
		return undefined;
	}
}

class LoadedScriptsDataSource implements IDataSource<LoadedScriptsItem> {

	constructor(private root: LoadedScriptsItem) {
	}

	hasChildren(element: LoadedScriptsItem | null): boolean {
		return element === null || element.hasChildren();
	}

	getChildren(element: LoadedScriptsItem | null): Thenable<LoadedScriptsItem[]> {
		if (element === null) {
			element = this.root;
		}
		return element.getChildren();
	}
}

interface ILoadedScriptsItemTemplateData {
	label: ResourceLabel;
}

class LoadedScriptsRenderer implements ITreeRenderer<BaseTreeItem, void, ILoadedScriptsItemTemplateData> {

	static readonly ID = 'lsrenderer';

	constructor(
		@IInstantiationService private instantiationService: IInstantiationService
	) {
	}

	get templateId(): string {
		return LoadedScriptsRenderer.ID;
	}

	renderTemplate(container: HTMLElement): ILoadedScriptsItemTemplateData {
		let data: ILoadedScriptsItemTemplateData = Object.create(null);
		data.label = this.instantiationService.createInstance(ResourceLabel, container, void 0);
		return data;
	}

	renderElement(node: ITreeNode<BaseTreeItem, void>, index: number, data: ILoadedScriptsItemTemplateData): void {

		const element = node.element;

		const label: IResourceLabel = {
			name: element.getLabel()
		};
		const options: IResourceLabelOptions = {
			title: element.getHoverLabel()
		};

		if (element instanceof RootFolderTreeItem) {

			options.fileKind = FileKind.ROOT_FOLDER;

		} else if (element instanceof SessionTreeItem) {

			options.title = nls.localize('loadedScriptsSession', "Debug Session");
			options.hideIcon = true;

		} else if (element instanceof BaseTreeItem) {

			const src = element.getSource();
			if (src && src.uri) {
				label.resource = src.uri;
				options.fileKind = FileKind.FILE;
			} else {
				options.fileKind = FileKind.FOLDER;
			}
		}

		data.label.setLabel(label, options);
	}

	disposeElement(element: ITreeNode<BaseTreeItem, void>, index: number, templateData: ILoadedScriptsItemTemplateData): void {
		// noop
	}

	disposeTemplate(templateData: ILoadedScriptsItemTemplateData): void {
		// noop
	}
}

class LoadedSciptsAccessibilityProvider implements IAccessibilityProvider<LoadedScriptsItem> {

	getAriaLabel(element: LoadedScriptsItem): string {

		if (element instanceof RootFolderTreeItem) {
			return nls.localize('loadedScriptsRootFolderAriaLabel', "Workspace folder {0}, loaded script, debug", element.getLabel());
		}

		if (element instanceof SessionTreeItem) {
			return nls.localize('loadedScriptsSessionAriaLabel', "Session {0}, loaded script, debug", element.getLabel());
		}

		if (element instanceof BaseTreeItem) {
			if (element.hasChildren()) {
				return nls.localize('loadedScriptsFolderAriaLabel', "Folder {0}, loaded script, debug", element.getLabel());
			} else {
				return nls.localize('loadedScriptsSourceAriaLabel', "{0}, loaded script, debug", element.getLabel());
			}
		}

		return null;
	}
}<|MERGE_RESOLUTION|>--- conflicted
+++ resolved
@@ -25,7 +25,6 @@
 import { RunOnceScheduler } from 'vs/base/common/async';
 import { ResourceLabel, IResourceLabel, IResourceLabelOptions } from 'vs/workbench/browser/labels';
 import { FileKind } from 'vs/platform/files/common/files';
-<<<<<<< HEAD
 import { IDataSource } from 'vs/base/browser/ui/tree/dataTree';
 import { IListVirtualDelegate } from 'vs/base/browser/ui/list/list';
 import { ITreeRenderer, ITreeNode } from 'vs/base/browser/ui/tree/tree';
@@ -33,9 +32,7 @@
 import { IEditorService } from 'vs/workbench/services/editor/common/editorService';
 import { WorkbenchDataTree, IListService, TreeResourceNavigator2 } from 'vs/platform/list/browser/listService';
 import { IThemeService } from 'vs/platform/theme/common/themeService';
-=======
 import { DebugContentProvider } from 'vs/workbench/parts/debug/browser/debugContentProvider';
->>>>>>> 9b6928ca
 
 const SMART = true;
 
@@ -442,17 +439,13 @@
 					case 'changed':
 						sessionRoot = root.add(session);
 						sessionRoot.addPath(event.source);
-<<<<<<< HEAD
 						if (this.isVisible) {
 							this.changeScheduler.schedule();
 						} else {
 							this.treeNeedsRefreshOnVisible = true;
-=======
-						nextRefreshIsRecursive = true;
-						refreshScheduler.schedule();
+						}
 						if (event.reason === 'changed') {
 							DebugContentProvider.refreshDebugContent(event.source.uri);
->>>>>>> 9b6928ca
 						}
 						break;
 					case 'removed':
